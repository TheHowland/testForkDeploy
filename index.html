<!DOCTYPE html>
<html xmlns="http://www.w3.org/1999/html">
<head>
    <title>Circuit Simplification</title>

    <script src="http://localhost:8000/pyodide.js"></script>
    <script id="MathJax-script" async src="https://cdn.jsdelivr.net/npm/mathjax@3/es5/tex-mml-chtml.js"></script>
    <script src="solutionObject.js"></script>
    <script src="fetchDirectoryListing.js"></script>
    <script src="progressbar.js"></script>
    <script src="loadPackages.js"></script>
    <script src="pleaseRename_UI_Functions.js"></script>
    <script src="displaySteps.js"></script>

    <link href="https://fonts.googleapis.com/css2?family=Roboto:wght@400;700&display=swap" rel="stylesheet">
    <link rel="stylesheet" href="allStyles.css">

    <meta name="viewport" content="width=device-width, initial-scale=1.0">
</head>

<body>
<div id="simplification"></div>
<div id="menu-bar">
    <select id="mode">
        <option value="" disabled selected>Select Mode</option>
        <option value="user">User Based Mode</option>
        <option value="pre_calculated">Pre Calculated Mode</option>
    </select>
    <label for="circuit-selector"></label>
    <select id="circuit-selector">
        <option value="" disabled selected></option>
    </select>
    <button id="start-button" disabled>Start</button>
</div>
<button id="menu-toggle"></button>
<div id="message-box"></div>
<div class="nav-buttons-container" style="display: none;">
    <button id="prev-button" class="nav-button">Previous</button>
    <button id="next-button" class="nav-button">Next</button>
</div>
<div id="initial-message" style="display: none;">Please select a mode and circuit</div>
<div id="loading-message" style="display:none;">Thank you! Your selection is being loaded...</div>
<script>
    //ToDo this could be an Object better than global variables
    //--------------------------------------------------------------
    let currentStep = 0;
    let jsonFiles = [];
    let svgFiles = [];
    let circuitFiles = [];
    let selectedElements = [];
    let currentCircuit = "";
    let stepSolve; // Declare globally to access across functions
    let mode = '';
    //--------------------------------------------------------------
    let pyodideReady = false;
    let serverAddress = "http://localhost:8000"


    async function main() {
        const infoText = document.createElement('div');
        infoText.id = "infoText";
        infoText.textContent = "";

        document.body.appendChild(infoText);
        infoText.setAttribute('style', 'white-space: pre;');

        infoText.textContent = "Loading Pyodide environment... ";
        let pyodide = await loadPyodide();
        infoText.textContent += "done\r\n";

        let loadCircuits = "Load Circuits";
        infoText.textContent += "Loading circuits from server... ";
        console.time(loadCircuits);

        let cirArrBuff = await (await fetch(serverAddress + "/Circuits.zip")).arrayBuffer();
        await pyodide.unpackArchive(cirArrBuff, ".zip");

        circuitFiles = pyodide.FS.readdir("Circuits");
        circuitFiles = circuitFiles.filter((file) => file !== "." && file !== "..");
        console.log("Circuits Files: " + circuitFiles);
        populateCircuitSelector();
        console.timeEnd(loadCircuits);

        pyodide.FS.writeFile("/home/pyodide/solve.py", await (await fetch(serverAddress + "/solve.py")).text());

        document.body.removeChild(infoText);

        document.getElementById('menu-toggle').style.display = 'block';
        document.getElementById('initial-message').style.display = 'block';

        document.getElementById('menu-toggle').addEventListener('click', () => {
            const menuBar = document.getElementById('menu-bar');
            const simplificationDiv = document.getElementById('simplification');
            if (menuBar.style.left === '0px') {
                menuBar.style.left = '-250px';
                simplificationDiv.style.width = '90vw';
            } else {
                menuBar.style.left = '0px';
                simplificationDiv.style.width = 'calc(90vw - 250px)';
            }
        });

        document.getElementById('mode').addEventListener('change', (event) => {
            mode = event.target.value;
        });

        document.getElementById('circuit-selector').addEventListener('change', (event) => {
            currentCircuit = event.target.value;
        });

        document.getElementById('prev-button').addEventListener('click', () => {
            if (currentStep > 0) {
                currentStep--;
                display_step(pyodide, `Solutions/${jsonFiles[currentStep]}`, `Solutions/${svgFiles[currentStep]}`);
            }
        });

        document.getElementById('next-button').addEventListener('click', () => {
            if (currentStep < jsonFiles.length - 1) {
                currentStep++;
                display_step(pyodide, `Solutions/${jsonFiles[currentStep]}`, `Solutions/${svgFiles[currentStep]}`);
            }
        });

        document.getElementById('start-button').addEventListener('click', () => {
            if (mode && currentCircuit && pyodideReady) {
                document.getElementById('menu-toggle').click();
                document.getElementById('initial-message').style.display = 'none';
                document.getElementById('loading-message').style.display='block';
                setTimeout(()=>{
                    solveCircuit(currentCircuit, pyodide);
                },300);
<<<<<<< HEAD

=======
                // Reset clicked elements when the changes are applied
                const svgDiv = document.querySelector('.svg-container');
                const clickedElementsContainer = document.querySelector('.clicked-elements-container');
                if (svgDiv && clickedElementsContainer) {
                    resetClickedElements(svgDiv, clickedElementsContainer);
                }
>>>>>>> 40036370
            }
        });

        load_packages(pyodide, ["sqlite3-1.0.0.zip"]).then(() => {
            document.getElementById('menu-toggle').style.display = 'block';
            document.getElementById('initial-message').style.display = 'block';
        });
    }

    async function solveCircuit(circuit, pyodide) {
        let timeImporting = "Import Python script";
        console.time(timeImporting);
        let solve = await pyodide.pyimport("solve");
        console.timeEnd(timeImporting);

        let timeSolve = "Solve circuit";
        console.time(timeSolve);

        // Clear old solution files
        try {
            let solutionFiles = await pyodide.FS.readdir("Solutions");
            solutionFiles.forEach(file => {
                if (file !== "." && file !== "..") {
                    pyodide.FS.unlink(`Solutions/${file}`);
                }
            });
        } catch (error) {
            console.warn("Solutions directory not found or already cleared.");
        }

        if (mode === 'user') {
            stepSolve = solve.SolveInUserOrder(circuit, "Circuits/", "Solutions/");
            let initialStep = await stepSolve.createStep0().toJs();
            console.log("Initial Step:", initialStep);
        } else {
            await solve.solve_circuit(circuit);
        }

        console.timeEnd(timeSolve);

        const files = await pyodide.FS.readdir("Solutions");
        jsonFiles = files.filter(file => file.endsWith(".json"));
        svgFiles = files.filter(file => file.endsWith(".svg"));
        document.getElementById('loading-message').style.display='none';
        currentStep = 0;
        display_step(pyodide, `Solutions/${jsonFiles[currentStep]}`, `Solutions/${svgFiles[currentStep]}`);

        if (mode === 'pre_calculated') {
            document.querySelector('.nav-buttons-container').style.display = 'flex';
        } else {
            document.querySelector('.nav-buttons-container').style.display = 'none';
        }
    }

    main();
</script>
</body>
</html>
<|MERGE_RESOLUTION|>--- conflicted
+++ resolved
@@ -1,200 +1,196 @@
-<!DOCTYPE html>
-<html xmlns="http://www.w3.org/1999/html">
-<head>
-    <title>Circuit Simplification</title>
-
-    <script src="http://localhost:8000/pyodide.js"></script>
-    <script id="MathJax-script" async src="https://cdn.jsdelivr.net/npm/mathjax@3/es5/tex-mml-chtml.js"></script>
-    <script src="solutionObject.js"></script>
-    <script src="fetchDirectoryListing.js"></script>
-    <script src="progressbar.js"></script>
-    <script src="loadPackages.js"></script>
-    <script src="pleaseRename_UI_Functions.js"></script>
-    <script src="displaySteps.js"></script>
-
-    <link href="https://fonts.googleapis.com/css2?family=Roboto:wght@400;700&display=swap" rel="stylesheet">
-    <link rel="stylesheet" href="allStyles.css">
-
-    <meta name="viewport" content="width=device-width, initial-scale=1.0">
-</head>
-
-<body>
-<div id="simplification"></div>
-<div id="menu-bar">
-    <select id="mode">
-        <option value="" disabled selected>Select Mode</option>
-        <option value="user">User Based Mode</option>
-        <option value="pre_calculated">Pre Calculated Mode</option>
-    </select>
-    <label for="circuit-selector"></label>
-    <select id="circuit-selector">
-        <option value="" disabled selected></option>
-    </select>
-    <button id="start-button" disabled>Start</button>
-</div>
-<button id="menu-toggle"></button>
-<div id="message-box"></div>
-<div class="nav-buttons-container" style="display: none;">
-    <button id="prev-button" class="nav-button">Previous</button>
-    <button id="next-button" class="nav-button">Next</button>
-</div>
-<div id="initial-message" style="display: none;">Please select a mode and circuit</div>
-<div id="loading-message" style="display:none;">Thank you! Your selection is being loaded...</div>
-<script>
-    //ToDo this could be an Object better than global variables
-    //--------------------------------------------------------------
-    let currentStep = 0;
-    let jsonFiles = [];
-    let svgFiles = [];
-    let circuitFiles = [];
-    let selectedElements = [];
-    let currentCircuit = "";
-    let stepSolve; // Declare globally to access across functions
-    let mode = '';
-    //--------------------------------------------------------------
-    let pyodideReady = false;
-    let serverAddress = "http://localhost:8000"
-
-
-    async function main() {
-        const infoText = document.createElement('div');
-        infoText.id = "infoText";
-        infoText.textContent = "";
-
-        document.body.appendChild(infoText);
-        infoText.setAttribute('style', 'white-space: pre;');
-
-        infoText.textContent = "Loading Pyodide environment... ";
-        let pyodide = await loadPyodide();
-        infoText.textContent += "done\r\n";
-
-        let loadCircuits = "Load Circuits";
-        infoText.textContent += "Loading circuits from server... ";
-        console.time(loadCircuits);
-
-        let cirArrBuff = await (await fetch(serverAddress + "/Circuits.zip")).arrayBuffer();
-        await pyodide.unpackArchive(cirArrBuff, ".zip");
-
-        circuitFiles = pyodide.FS.readdir("Circuits");
-        circuitFiles = circuitFiles.filter((file) => file !== "." && file !== "..");
-        console.log("Circuits Files: " + circuitFiles);
-        populateCircuitSelector();
-        console.timeEnd(loadCircuits);
-
-        pyodide.FS.writeFile("/home/pyodide/solve.py", await (await fetch(serverAddress + "/solve.py")).text());
-
-        document.body.removeChild(infoText);
-
-        document.getElementById('menu-toggle').style.display = 'block';
-        document.getElementById('initial-message').style.display = 'block';
-
-        document.getElementById('menu-toggle').addEventListener('click', () => {
-            const menuBar = document.getElementById('menu-bar');
-            const simplificationDiv = document.getElementById('simplification');
-            if (menuBar.style.left === '0px') {
-                menuBar.style.left = '-250px';
-                simplificationDiv.style.width = '90vw';
-            } else {
-                menuBar.style.left = '0px';
-                simplificationDiv.style.width = 'calc(90vw - 250px)';
-            }
-        });
-
-        document.getElementById('mode').addEventListener('change', (event) => {
-            mode = event.target.value;
-        });
-
-        document.getElementById('circuit-selector').addEventListener('change', (event) => {
-            currentCircuit = event.target.value;
-        });
-
-        document.getElementById('prev-button').addEventListener('click', () => {
-            if (currentStep > 0) {
-                currentStep--;
-                display_step(pyodide, `Solutions/${jsonFiles[currentStep]}`, `Solutions/${svgFiles[currentStep]}`);
-            }
-        });
-
-        document.getElementById('next-button').addEventListener('click', () => {
-            if (currentStep < jsonFiles.length - 1) {
-                currentStep++;
-                display_step(pyodide, `Solutions/${jsonFiles[currentStep]}`, `Solutions/${svgFiles[currentStep]}`);
-            }
-        });
-
-        document.getElementById('start-button').addEventListener('click', () => {
-            if (mode && currentCircuit && pyodideReady) {
-                document.getElementById('menu-toggle').click();
-                document.getElementById('initial-message').style.display = 'none';
-                document.getElementById('loading-message').style.display='block';
-                setTimeout(()=>{
-                    solveCircuit(currentCircuit, pyodide);
-                },300);
-<<<<<<< HEAD
-
-=======
-                // Reset clicked elements when the changes are applied
-                const svgDiv = document.querySelector('.svg-container');
-                const clickedElementsContainer = document.querySelector('.clicked-elements-container');
-                if (svgDiv && clickedElementsContainer) {
-                    resetClickedElements(svgDiv, clickedElementsContainer);
-                }
->>>>>>> 40036370
-            }
-        });
-
-        load_packages(pyodide, ["sqlite3-1.0.0.zip"]).then(() => {
-            document.getElementById('menu-toggle').style.display = 'block';
-            document.getElementById('initial-message').style.display = 'block';
-        });
-    }
-
-    async function solveCircuit(circuit, pyodide) {
-        let timeImporting = "Import Python script";
-        console.time(timeImporting);
-        let solve = await pyodide.pyimport("solve");
-        console.timeEnd(timeImporting);
-
-        let timeSolve = "Solve circuit";
-        console.time(timeSolve);
-
-        // Clear old solution files
-        try {
-            let solutionFiles = await pyodide.FS.readdir("Solutions");
-            solutionFiles.forEach(file => {
-                if (file !== "." && file !== "..") {
-                    pyodide.FS.unlink(`Solutions/${file}`);
-                }
-            });
-        } catch (error) {
-            console.warn("Solutions directory not found or already cleared.");
-        }
-
-        if (mode === 'user') {
-            stepSolve = solve.SolveInUserOrder(circuit, "Circuits/", "Solutions/");
-            let initialStep = await stepSolve.createStep0().toJs();
-            console.log("Initial Step:", initialStep);
-        } else {
-            await solve.solve_circuit(circuit);
-        }
-
-        console.timeEnd(timeSolve);
-
-        const files = await pyodide.FS.readdir("Solutions");
-        jsonFiles = files.filter(file => file.endsWith(".json"));
-        svgFiles = files.filter(file => file.endsWith(".svg"));
-        document.getElementById('loading-message').style.display='none';
-        currentStep = 0;
-        display_step(pyodide, `Solutions/${jsonFiles[currentStep]}`, `Solutions/${svgFiles[currentStep]}`);
-
-        if (mode === 'pre_calculated') {
-            document.querySelector('.nav-buttons-container').style.display = 'flex';
-        } else {
-            document.querySelector('.nav-buttons-container').style.display = 'none';
-        }
-    }
-
-    main();
-</script>
-</body>
-</html>
+<!DOCTYPE html>
+<html xmlns="http://www.w3.org/1999/html">
+<head>
+    <title>Circuit Simplification</title>
+
+    <script src="http://localhost:8000/pyodide.js"></script>
+    <script id="MathJax-script" async src="https://cdn.jsdelivr.net/npm/mathjax@3/es5/tex-mml-chtml.js"></script>
+    <script src="solutionObject.js"></script>
+    <script src="fetchDirectoryListing.js"></script>
+    <script src="progressbar.js"></script>
+    <script src="loadPackages.js"></script>
+    <script src="pleaseRename_UI_Functions.js"></script>
+    <script src="displaySteps.js"></script>
+
+    <link href="https://fonts.googleapis.com/css2?family=Roboto:wght@400;700&display=swap" rel="stylesheet">
+    <link rel="stylesheet" href="allStyles.css">
+
+    <meta name="viewport" content="width=device-width, initial-scale=1.0">
+</head>
+
+<body>
+<div id="simplification"></div>
+<div id="menu-bar">
+    <select id="mode">
+        <option value="" disabled selected>Select Mode</option>
+        <option value="user">User Based Mode</option>
+        <option value="pre_calculated">Pre Calculated Mode</option>
+    </select>
+    <label for="circuit-selector"></label>
+    <select id="circuit-selector">
+        <option value="" disabled selected></option>
+    </select>
+    <button id="start-button" disabled>Start</button>
+</div>
+<button id="menu-toggle"></button>
+<div id="message-box"></div>
+<div class="nav-buttons-container" style="display: none;">
+    <button id="prev-button" class="nav-button">Previous</button>
+    <button id="next-button" class="nav-button">Next</button>
+</div>
+<div id="initial-message" style="display: none;">Please select a mode and circuit</div>
+<div id="loading-message" style="display:none;">Thank you! Your selection is being loaded...</div>
+<script>
+    //ToDo this could be an Object better than global variables
+    //--------------------------------------------------------------
+    let currentStep = 0;
+    let jsonFiles = [];
+    let svgFiles = [];
+    let circuitFiles = [];
+    let selectedElements = [];
+    let currentCircuit = "";
+    let stepSolve; // Declare globally to access across functions
+    let mode = '';
+    //--------------------------------------------------------------
+    let pyodideReady = false;
+    let serverAddress = "http://localhost:8000"
+
+
+    async function main() {
+        const infoText = document.createElement('div');
+        infoText.id = "infoText";
+        infoText.textContent = "";
+
+        document.body.appendChild(infoText);
+        infoText.setAttribute('style', 'white-space: pre;');
+
+        infoText.textContent = "Loading Pyodide environment... ";
+        let pyodide = await loadPyodide();
+        infoText.textContent += "done\r\n";
+
+        let loadCircuits = "Load Circuits";
+        infoText.textContent += "Loading circuits from server... ";
+        console.time(loadCircuits);
+
+        let cirArrBuff = await (await fetch(serverAddress + "/Circuits.zip")).arrayBuffer();
+        await pyodide.unpackArchive(cirArrBuff, ".zip");
+
+        circuitFiles = pyodide.FS.readdir("Circuits");
+        circuitFiles = circuitFiles.filter((file) => file !== "." && file !== "..");
+        console.log("Circuits Files: " + circuitFiles);
+        populateCircuitSelector();
+        console.timeEnd(loadCircuits);
+
+        pyodide.FS.writeFile("/home/pyodide/solve.py", await (await fetch(serverAddress + "/solve.py")).text());
+
+        document.body.removeChild(infoText);
+
+        document.getElementById('menu-toggle').style.display = 'block';
+        document.getElementById('initial-message').style.display = 'block';
+
+        document.getElementById('menu-toggle').addEventListener('click', () => {
+            const menuBar = document.getElementById('menu-bar');
+            const simplificationDiv = document.getElementById('simplification');
+            if (menuBar.style.left === '0px') {
+                menuBar.style.left = '-250px';
+                simplificationDiv.style.width = '90vw';
+            } else {
+                menuBar.style.left = '0px';
+                simplificationDiv.style.width = 'calc(90vw - 250px)';
+            }
+        });
+
+        document.getElementById('mode').addEventListener('change', (event) => {
+            mode = event.target.value;
+        });
+
+        document.getElementById('circuit-selector').addEventListener('change', (event) => {
+            currentCircuit = event.target.value;
+        });
+
+        document.getElementById('prev-button').addEventListener('click', () => {
+            if (currentStep > 0) {
+                currentStep--;
+                display_step(pyodide, `Solutions/${jsonFiles[currentStep]}`, `Solutions/${svgFiles[currentStep]}`);
+            }
+        });
+
+        document.getElementById('next-button').addEventListener('click', () => {
+            if (currentStep < jsonFiles.length - 1) {
+                currentStep++;
+                display_step(pyodide, `Solutions/${jsonFiles[currentStep]}`, `Solutions/${svgFiles[currentStep]}`);
+            }
+        });
+
+        document.getElementById('start-button').addEventListener('click', () => {
+            if (mode && currentCircuit && pyodideReady) {
+                document.getElementById('menu-toggle').click();
+                document.getElementById('initial-message').style.display = 'none';
+                document.getElementById('loading-message').style.display='block';
+                setTimeout(()=>{
+                    solveCircuit(currentCircuit, pyodide);
+                },300);
+                // Reset clicked elements when the changes are applied
+                const svgDiv = document.querySelector('.svg-container');
+                const clickedElementsContainer = document.querySelector('.clicked-elements-container');
+                if (svgDiv && clickedElementsContainer) {
+                    resetClickedElements(svgDiv, clickedElementsContainer);
+                }
+            }
+        });
+
+        load_packages(pyodide, ["sqlite3-1.0.0.zip"]).then(() => {
+            document.getElementById('menu-toggle').style.display = 'block';
+            document.getElementById('initial-message').style.display = 'block';
+        });
+    }
+
+    async function solveCircuit(circuit, pyodide) {
+        let timeImporting = "Import Python script";
+        console.time(timeImporting);
+        let solve = await pyodide.pyimport("solve");
+        console.timeEnd(timeImporting);
+
+        let timeSolve = "Solve circuit";
+        console.time(timeSolve);
+
+        // Clear old solution files
+        try {
+            let solutionFiles = await pyodide.FS.readdir("Solutions");
+            solutionFiles.forEach(file => {
+                if (file !== "." && file !== "..") {
+                    pyodide.FS.unlink(`Solutions/${file}`);
+                }
+            });
+        } catch (error) {
+            console.warn("Solutions directory not found or already cleared.");
+        }
+
+        if (mode === 'user') {
+            stepSolve = solve.SolveInUserOrder(circuit, "Circuits/", "Solutions/");
+            let initialStep = await stepSolve.createStep0().toJs();
+            console.log("Initial Step:", initialStep);
+        } else {
+            await solve.solve_circuit(circuit);
+        }
+
+        console.timeEnd(timeSolve);
+
+        const files = await pyodide.FS.readdir("Solutions");
+        jsonFiles = files.filter(file => file.endsWith(".json"));
+        svgFiles = files.filter(file => file.endsWith(".svg"));
+        document.getElementById('loading-message').style.display='none';
+        currentStep = 0;
+        display_step(pyodide, `Solutions/${jsonFiles[currentStep]}`, `Solutions/${svgFiles[currentStep]}`);
+
+        if (mode === 'pre_calculated') {
+            document.querySelector('.nav-buttons-container').style.display = 'flex';
+        } else {
+            document.querySelector('.nav-buttons-container').style.display = 'none';
+        }
+    }
+
+    main();
+</script>
+</body>
+</html>