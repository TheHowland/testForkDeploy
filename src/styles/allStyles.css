--- conflicted
+++ resolved
@@ -452,11 +452,8 @@
 
 
 #bootstrap-overrides .accordion-button {
-<<<<<<< HEAD
-=======
-    background-color: #212529;
-    color: #ffc107;
->>>>>>> 97110a96
+    /*background-color: #212529;
+    color: #ffc107;*/
     font-size: 24px;
     font-family: 'Roboto Condensed', sans-serif;
 }
@@ -582,11 +579,7 @@
     color: white;
 }
 
-<<<<<<< HEAD
 #bootstrap-overrides #back-btn-data-privacy, #back-btn-legal {
-=======
-#bootstrap-overrides #back-btn-data-privacy {
->>>>>>> 97110a96
     background-color: #FFC107;
     border: none;
     color: #222222;
