class SelectorBuilder {
    constructor() {
    }

    // ############################# Necessary function for outside ###############################

    buildAccordionSelectors() {
        let accordion = document.createElement("div");
<<<<<<< HEAD
        accordion.classList.add("accordion", "mt-5");
=======
        accordion.classList.add("accordion", "accordion-flush", "mt-5");
>>>>>>> 97110a96
        accordion.id =  "selector-accordion";

        for (let circuitSet of circuitMapper.circuitSets) {
            if (circuitSet.identifier === circuitMapper.selectorIds.quick) continue; // already built
            let item = this.buildAccordionItem(circuitSet.identifier);
            let modal = this.buildOverviewModal(circuitSet);
            accordion.appendChild(item);
            document.body.appendChild(modal);  // needs to be on the top level to work
<<<<<<< HEAD
        }

        return accordion;
    }

    buildAccordionItem(identifier) {
        let accordionItem = document.createElement("div");
        accordionItem.classList.add("accordion-item");
        accordionItem.innerHTML = `
            <h2 class="accordion-header" id="flush-heading-${identifier}">
                <button id="${identifier}-acc-btn" class="accordion-button collapsed" type="button" data-bs-toggle="collapse" data-bs-target="#flush-collapse-${identifier}" aria-expanded="false" aria-controls="flush-collapse-${identifier}">
                    ${languageManager.currentLang.selectorHeadings[identifier]}
                </button>
            </h2>
            <div id="flush-collapse-${identifier}" class="accordion-collapse collapse" aria-labelledby="flush-heading-${identifier}" data-bs-parent="#selector-accordion" style="">
                <div class="accordion-body">
                    <div class="container vcCheckBox" style="text-align: left; max-width: 350px; padding: 0; color:${colors.currentForeground};">
                        <button onclick="document.getElementById('${identifier}-overviewModal').blur()" id="${identifier}-overviewModalBtn" type="button" 
                            class="btn my-1 btn-primary modalOverviewBtn" data-bs-toggle="modal" data-bs-target="#${identifier}-overviewModal">
                                ${languageManager.currentLang.overviewModalBtn}
                        </button>
                        <div class="form-check mt-1 mb-3">
                            <input class="form-check-input" type="checkbox" value="" id="${identifier}-showVCData" checked>
                            <label class="form-check-label" id="${identifier}-checkBox-label" for="${identifier}-showVCData">${languageManager.currentLang.showVCCheckBox}</label>
                        </div>
                    </div>
                    ${this.createCarousel(identifier)}
                </div>
            </div>`;
        return accordionItem;
    }

    buildOverviewModal(circuitSet) {
        let id = circuitSet.identifier;
        let modal = document.createElement("div");
        modal.classList.add("modal", "fade", "modal-xl");
        modal.id = `${id}-overviewModal`;
        modal.tabIndex = "-1";
        modal.setAttribute("aria-labelledby", `${id}-overviewModalLabel`);
        modal.setAttribute("aria-hidden", "true");

        modal.innerHTML = `
            <div class="modal-dialog">
                <div class="modal-content">
                    <div class="modal-header" style="background: ${colors.currentBackground}; color: white;">
                        <button type="button" class="btn-close" data-bs-dismiss="modal" aria-label="Close"></button>
                    </div>
                    <div class="modal-body" style="background: ${colors.currentBackground}; color: white;">
                        ${this.generateOverviewGrid(circuitSet)}
                    </div>
                    <div class="modal-footer justify-content-center" style="background: ${colors.currentBackground}">
                        <button id="${id}-overviewCloseBtn" type="button" class="btn btn-secondary" data-bs-dismiss="modal">
                            ${languageManager.currentLang.closeBtn}
                        </button>
                    </div>
                </div>
            </div>
                `;
        return modal;
    }

    generateOverviewGrid(circuitSet) {
        let grid = document.createElement("div");
        grid.classList.add("row");
        for (let circuit of circuitSet.set) {
            let col = document.createElement("div");
            col.classList.add("col-md-4", "col-sm-6",  "col-12",  "mb-4", "text-center", "justify-content-center");
            col.innerHTML = `
                <div id="${circuit.circuitDivID}-overviewModal" class="svg-selector mx-auto"></div>
                <button id="${circuit.btn}-modalBtn" onclick="document.getElementById('${circuit.btn}-modalBtn').blur()" class="btn btn-warning text-dark px-5 circuitStartBtnModal">start</button>
                `;
            grid.appendChild(col);
        }
=======
        }

        return accordion;
    }

    buildAccordionItem(identifier) {
        let accordionItem = document.createElement("div");
        accordionItem.classList.add("accordion-item");
        accordionItem.innerHTML = `
            <h2 class="accordion-header" id="flush-heading-${identifier}">
                <button id="${identifier}-acc-btn" class="accordion-button collapsed" type="button" data-bs-toggle="collapse" data-bs-target="#flush-collapse-${identifier}" aria-expanded="false" aria-controls="flush-collapse-${identifier}">
                    ${languageManager.currentLang.selectorHeadings[identifier]}
                </button>
            </h2>
            <div id="flush-collapse-${identifier}" class="accordion-collapse collapse" aria-labelledby="flush-heading-${identifier}" data-bs-parent="#selector-accordion" style="">
                <div class="accordion-body">
                    <div class="container vcCheckBox" style="text-align: left; max-width: 350px; padding: 0; color:${colors.currentForeground};">
                        <button onclick="document.getElementById('${identifier}-overviewModal').blur()" id="${identifier}-overviewModalBtn" type="button" 
                            class="btn my-1 btn-primary modalOverviewBtn" data-bs-toggle="modal" data-bs-target="#${identifier}-overviewModal">
                                ${languageManager.currentLang.overviewModalBtn}
                        </button>
                        <div class="form-check mt-1 mb-3">
                            <input class="form-check-input" type="checkbox" value="" id="${identifier}-showVCData" checked>
                            <label class="form-check-label" id="${identifier}-checkBox-label" for="${identifier}-showVCData">${languageManager.currentLang.showVCCheckBox}</label>
                        </div>
                    </div>
                    ${this.createCarousel(identifier)}
                </div>
            </div>`;
        return accordionItem;
    }

    buildOverviewModal(circuitSet) {
        let id = circuitSet.identifier;
        let modal = document.createElement("div");
        modal.classList.add("modal", "fade", "modal-xl");
        modal.id = `${id}-overviewModal`;
        modal.tabIndex = "-1";
        modal.setAttribute("aria-labelledby", `${id}-overviewModalLabel`);
        modal.setAttribute("aria-hidden", "true");

        modal.innerHTML = `
            <div class="modal-dialog">
                <div class="modal-content">
                    <div class="modal-body" style="background: #222; color: white;">
                        ${this.generateOverviewGrid(circuitSet)}
                    </div>
                    <div class="modal-footer justify-content-center" style="background: #222">
                        <button id="${id}-overviewCloseBtn" type="button" class="btn btn-secondary" data-bs-dismiss="modal">
                            ${languageManager.currentLang.closeBtn}
                        </button>
                    </div>
                </div>
            </div>
                `;
        return modal;
    }

    generateOverviewGrid(circuitSet) {
        let grid = document.createElement("div");
        grid.classList.add("row");
        for (let circuit of circuitSet.set) {
            let col = document.createElement("div");
            col.classList.add("col-md-4", "col-sm-6",  "col-12",  "mb-4", "text-center", "justify-content-center");
            col.innerHTML = `
                <div id="${circuit.circuitDivID}-overviewModal" class="svg-selector mx-auto"></div>
                <button id="${circuit.btn}-modalBtn" class="btn btn-warning text-dark px-5 circuitStartBtnModal">start</button>
                `;
            grid.appendChild(col);
        }
>>>>>>> 97110a96
        return grid.outerHTML;
    }

    buildSelectorsForAllCircuitSets() {
        // Build the quick selector outside accordion
        this.buildSelector(circuitMapper.selectorIds.quick);

        let accordion = this.buildAccordionSelectors();

        const quickCarousel = document.getElementById("quick-carousel");
        quickCarousel.insertAdjacentElement("afterend", accordion);
    }

    // ################################ Helper functions ###########################################

    buildSelector(identifier) {
        const pgrBar = document.getElementById("pgr-bar-container");
        const heading = this.createHeadingContainer(identifier);
        const carousel = this.createCarouselContainer();

        carousel.innerHTML = this.createCarousel(identifier);

        pgrBar.insertAdjacentElement("afterend", heading);
        heading.insertAdjacentElement("afterend", carousel);
    }


    createHeadingContainer(identifier) {
        const heading = document.createElement("p");
        heading.id = `${identifier}-heading`;
        heading.classList.add("pt-3", "big-heading");
        return heading;
    }

    createCarouselContainer() {
        const carousel = document.createElement("div");
        carousel.classList.add("container-fluid", "h-50", "mb-5", "selector-container");
        return carousel;
    }

    createCarousel(identifier) {
        const carouselElements = this.createCarouselElements(identifier);
        return `
            <div id="${identifier}-carousel" class="carousel slide" data-interval="false">
                <div class="carousel-inner">
                    ${carouselElements}                    
                </div>
                <button id="${identifier}-prev-btn" class="carousel-control-prev" type="button" data-bs-target="#${identifier}-carousel" data-bs-slide="prev">
                    <span class="carousel-control-prev-icon" aria-hidden="true" style="background-color: ${colors.prevNextBtnBackgroundColor};"></span>
                    <span class="visually-hidden">Previous</span>
                </button>
                <button id="${identifier}-next-btn" class="carousel-control-next" type="button" data-bs-target="#${identifier}-carousel" data-bs-slide="next">
                    <span class="carousel-control-next-icon" aria-hidden="true" style="background-color: ${colors.prevNextBtnBackgroundColor};"></span>
                    <span class="visually-hidden">Next</span>
                </button>
            </div>
            `;
    }

    createCarouselElements(identifier) {
        let carouselElementString = "";
        for (const circuitSet of circuitMapper.circuitSets) {
            if (circuitSet.identifier !== identifier) continue;
            // Create selector for the circuitSet with identifier
            for (const circuit of circuitSet.set) {
                // For each circuit inside the set, create the carousel element
                carouselElementString += this.createCarouselItemForCircuit(circuit);
            }
        }

        // Make the first element active
        carouselElementString = carouselElementString.replace("carousel-item justify", "carousel-item active justify");

        return carouselElementString;
    }

    adaptSelectorFrameColor() {
        // Adapt border color if darkmode changed before selector is built
        if (!document.getElementById("darkmode-switch").checked) {
            const svgSelectors = document.getElementsByClassName("svg-selector");
            for (const svgSelector of svgSelectors) {
                svgSelector.style.borderColor = colors.currentForeground;
            }
        }
    }

    createCarouselItemForCircuit(circuit) {
        return `<div class="carousel-item justify-content-center">
                    <div id="${circuit.btnOverlay}" class="img-overlay">
                        <button id="${circuit.btn}" class="btn btn-warning text-dark px-5 circuitStartBtn">start</button>
                    </div>
                    <div id="${circuit.circuitDivID}" class="svg-selector mx-auto">
                    </div>
                </div>`;
    }

    // ######################### Setup #######################################
    setupSelector(circuitSet, pageManager) {
        for (const [idx, circuit] of circuitSet.set.entries()) {
            this.setupSpecificCircuitSelector(circuit, pageManager);
            this._showFirstCircuitAsSelected(idx, circuitSet);
        }
        if (moreThanOneCircuitInSet(circuitSet)) {
            this.setupNextAndPrevButtons(circuitSet);
        } else {
            this.hideNextAndPrevButtons(circuitSet);
        }
    }

    _showFirstCircuitAsSelected(idx, circuitSet) {
        if ((idx === 0)) {
            this.showCircuitAsSelected(document.getElementById(circuitSet.set[0].circuitDivID),
                document.getElementById(circuitSet.set[0].btnOverlay));
        }
    }

    setupSpecificCircuitSelector(circuitMap, pageManager) {
        const circuitDiv = document.getElementById(circuitMap.circuitDivID);
        const startBtn = document.getElementById(circuitMap.btn);
        const btnOverlay = document.getElementById(circuitMap.btnOverlay);

        // Fill div with svg
        let svgData = state.pyodide.FS.readFile(circuitMap.overViewSvgFile, {encoding: "utf8"});
        svgData = setSvgWidthTo(svgData, "100%");
        svgData = setSvgColorMode(svgData);
        circuitDiv.innerHTML = svgData;
        this.hideSvgArrows(circuitDiv);

        // Setup specific circuit in overview modal
        this.setupOverviewModalCircuit(circuitMap, circuitDiv, pageManager);

        this.setupSelectionCircuit(circuitDiv, startBtn, btnOverlay);
        startBtn.addEventListener("click", () =>
            this.circuitSelectorStartButtonPressed(circuitMap, pageManager))
    }

    setupOverviewModalCircuit(circuitMap, circuitDiv, pageManager) {
        if (circuitMap.selectorGroup !== circuitMapper.selectorIds.quick) {
            const gridElement = document.getElementById(`${circuitMap.circuitDivID}-overviewModal`);
            gridElement.innerHTML = circuitDiv.innerHTML;  // copy svg without arrows to modal
            const overviewStartBtn = document.getElementById(`${circuitMap.btn}-modalBtn`);
            overviewStartBtn.addEventListener("click", () => {
                // we need the bootstrap modal instance in order to close it
                const modal = document.getElementById(`${circuitMap.selectorGroup}-overviewModal`);
                var modalInstance = bootstrap.Modal.getInstance(modal) || new bootstrap.Modal(modal);
                modalInstance.hide();
                this.circuitSelectorStartButtonPressed(circuitMap, pageManager);
            });
        }
    }

    hideSvgArrows(circuitDiv) {
        let arrows = circuitDiv.getElementsByClassName("arrow");
        for (let arrow of arrows) arrow.style.display = "none";
    }

    resetSelectorSelections(circuitSet) {
        for (const circuit of circuitSet) {
            this.resetSelection(circuit);
        }
    }

    setupNextAndPrevButtons(circuitSet) {
        const next = document.getElementById(`${circuitSet.identifier}-next-btn`);
        const prev = document.getElementById(`${circuitSet.identifier}-prev-btn`);

        next.addEventListener("click", () => {
            this.resetSelectorSelections(circuitSet.set);
        })
        prev.addEventListener("click", () => {
            this.resetSelectorSelections(circuitSet.set);
        })
    }

    hideNextAndPrevButtons(circuitSet) {
        const next = document.getElementById(`${circuitSet.identifier}-next-btn`);
        const prev = document.getElementById(`${circuitSet.identifier}-prev-btn`);
        next.hidden = true;
        prev.hidden = true;
    }

    circuitSelectorStartButtonPressed(circuitMap, pageManager){
        document.title = "Simplifier";
        pushPageViewMatomo(circuitMap.selectorGroup + "/" + circuitMap.circuitFile)
        clearSimplifierPageContent();
        state.currentCircuitMap = circuitMap;
        if (circuitMap.selectorGroup === circuitMapper.selectorIds.quick) {
            state.currentCircuitShowVC = showVCinQuickStart;
        } else {
            state.currentCircuitShowVC = document.getElementById(`${circuitMap.selectorGroup}-showVCData`).checked;
        }
        state.pictureCounter = 0;
        state.allValuesMap = new Map();
        if (state.pyodideReady) {
            startSolving();
        }

        pageManager.disableSettings();
        const selectorPage = document.getElementById("select-page-container");
        const simplifierPage = document.getElementById("simplifier-page-container");
        setTimeout(() => {
            simplifierPage.style.display = "block";
            simplifierPage.classList.add("slide-in-right");
            selectorPage.classList.add("slide-out-left");
            selectorPage.style.opacity = "0.1";
        }, 300);

        setTimeout(() => {
            selectorPage.style.display = "none";
            scrollBodyToTop();
        }, 800);

    }

    showCircuitAsSelected(circuit, btnOverlay) {
        circuit.style.borderColor = colors.keyYellow;
        circuit.style.opacity = "0.5";
        btnOverlay.style.display = "block"
    }
    showCircuitAsUnselected(circuit, btnOverlay) {
        circuit.style.borderColor = colors.currentForeground;
        circuit.style.opacity = "1";
        btnOverlay.style.display = "none"
    }

    setupSelectionCircuit(circuit, startBtn, startBtnOverlay) {
        circuit.addEventListener("click", () => {this.showCircuitAsSelected(circuit, startBtnOverlay)})
        startBtnOverlay.addEventListener("click", () => {this.showCircuitAsUnselected(circuit, startBtnOverlay)})
    }

    resetSelection(circuitMap) {
        const circuit = document.getElementById(circuitMap.circuitDivID);
        const overlay = document.getElementById(circuitMap.btnOverlay);
        circuit.style.borderColor = colors.currentForeground;
        circuit.style.opacity = "1";
        overlay.style.display = "none";
    }

}<|MERGE_RESOLUTION|>--- conflicted
+++ resolved
@@ -6,11 +6,7 @@
 
     buildAccordionSelectors() {
         let accordion = document.createElement("div");
-<<<<<<< HEAD
-        accordion.classList.add("accordion", "mt-5");
-=======
         accordion.classList.add("accordion", "accordion-flush", "mt-5");
->>>>>>> 97110a96
         accordion.id =  "selector-accordion";
 
         for (let circuitSet of circuitMapper.circuitSets) {
@@ -19,7 +15,6 @@
             let modal = this.buildOverviewModal(circuitSet);
             accordion.appendChild(item);
             document.body.appendChild(modal);  // needs to be on the top level to work
-<<<<<<< HEAD
         }
 
         return accordion;
@@ -93,78 +88,6 @@
                 `;
             grid.appendChild(col);
         }
-=======
-        }
-
-        return accordion;
-    }
-
-    buildAccordionItem(identifier) {
-        let accordionItem = document.createElement("div");
-        accordionItem.classList.add("accordion-item");
-        accordionItem.innerHTML = `
-            <h2 class="accordion-header" id="flush-heading-${identifier}">
-                <button id="${identifier}-acc-btn" class="accordion-button collapsed" type="button" data-bs-toggle="collapse" data-bs-target="#flush-collapse-${identifier}" aria-expanded="false" aria-controls="flush-collapse-${identifier}">
-                    ${languageManager.currentLang.selectorHeadings[identifier]}
-                </button>
-            </h2>
-            <div id="flush-collapse-${identifier}" class="accordion-collapse collapse" aria-labelledby="flush-heading-${identifier}" data-bs-parent="#selector-accordion" style="">
-                <div class="accordion-body">
-                    <div class="container vcCheckBox" style="text-align: left; max-width: 350px; padding: 0; color:${colors.currentForeground};">
-                        <button onclick="document.getElementById('${identifier}-overviewModal').blur()" id="${identifier}-overviewModalBtn" type="button" 
-                            class="btn my-1 btn-primary modalOverviewBtn" data-bs-toggle="modal" data-bs-target="#${identifier}-overviewModal">
-                                ${languageManager.currentLang.overviewModalBtn}
-                        </button>
-                        <div class="form-check mt-1 mb-3">
-                            <input class="form-check-input" type="checkbox" value="" id="${identifier}-showVCData" checked>
-                            <label class="form-check-label" id="${identifier}-checkBox-label" for="${identifier}-showVCData">${languageManager.currentLang.showVCCheckBox}</label>
-                        </div>
-                    </div>
-                    ${this.createCarousel(identifier)}
-                </div>
-            </div>`;
-        return accordionItem;
-    }
-
-    buildOverviewModal(circuitSet) {
-        let id = circuitSet.identifier;
-        let modal = document.createElement("div");
-        modal.classList.add("modal", "fade", "modal-xl");
-        modal.id = `${id}-overviewModal`;
-        modal.tabIndex = "-1";
-        modal.setAttribute("aria-labelledby", `${id}-overviewModalLabel`);
-        modal.setAttribute("aria-hidden", "true");
-
-        modal.innerHTML = `
-            <div class="modal-dialog">
-                <div class="modal-content">
-                    <div class="modal-body" style="background: #222; color: white;">
-                        ${this.generateOverviewGrid(circuitSet)}
-                    </div>
-                    <div class="modal-footer justify-content-center" style="background: #222">
-                        <button id="${id}-overviewCloseBtn" type="button" class="btn btn-secondary" data-bs-dismiss="modal">
-                            ${languageManager.currentLang.closeBtn}
-                        </button>
-                    </div>
-                </div>
-            </div>
-                `;
-        return modal;
-    }
-
-    generateOverviewGrid(circuitSet) {
-        let grid = document.createElement("div");
-        grid.classList.add("row");
-        for (let circuit of circuitSet.set) {
-            let col = document.createElement("div");
-            col.classList.add("col-md-4", "col-sm-6",  "col-12",  "mb-4", "text-center", "justify-content-center");
-            col.innerHTML = `
-                <div id="${circuit.circuitDivID}-overviewModal" class="svg-selector mx-auto"></div>
-                <button id="${circuit.btn}-modalBtn" class="btn btn-warning text-dark px-5 circuitStartBtnModal">start</button>
-                `;
-            grid.appendChild(col);
-        }
->>>>>>> 97110a96
         return grid.outerHTML;
     }
 
