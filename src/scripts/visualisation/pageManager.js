--- conflicted
+++ resolved
@@ -98,8 +98,6 @@
             activeFlagIcon.setAttribute("src", "src/resources/navigation/uk.png");
         }
 
-<<<<<<< HEAD
-=======
     }
 
     async landingPageStartBtnClicked(pyodide) {
@@ -120,7 +118,6 @@
 
             pageManager.setupSelectPage();
         }
->>>>>>> dedfabb7
     }
 
     setupSelectPage() {
